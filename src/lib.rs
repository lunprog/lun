--- conflicted
+++ resolved
@@ -59,77 +59,6 @@
     let ckprogram = tri!(semacker.produce(), sink);
     dbg!(ckprogram);
 
-    // // 5. convert ast to ir
-    // let ir = IrModule::from_ck_chunk(ckast);
-    // dbg!(ir);
-    // // TODO: make the codegenerator work on the ir.
-
-<<<<<<< HEAD
-    // let mut blob = BcBlob::new();
-    // blob.write_add(AFunct::X, Reg::t1, Reg::a0, Reg::a1);
-
-    // blob.write_mul(AFunct::F16, Reg::a0, Reg::t1, Reg::a2);
-
-    // blob.disassemble("test blob");
-
-    // let mut vm = Vm::new(Vm::BASE_STACK, blob);
-    // vm.debug_regs();
-    // match vm.run() {
-    //     Ok(()) => {}
-    //     Err(exception) => eprintln!("Exception: {exception}"),
-    // }
-=======
-    // 5. convert ast to ir
-    let ir = IrModule::from_ck_chunk(ckast);
-    dbg!(ir);
-    // TODO: make the codegenerator work on the ir.
-
-    let mut blob = BcBlob::new();
-    blob.write_add(AFunct::X, Reg::t1, Reg::a0, Reg::a1);
-
-    blob.write_mul(AFunct::F16, Reg::a0, Reg::t1, Reg::a2);
-
-    blob.disassemble("test blob");
-
-    let mut vm = Vm::new(Vm::BASE_STACK, blob);
-    vm.debug_regs();
-    match vm.run() {
-        Ok(()) => {}
-        Err(exception) => eprintln!("Exception: {exception}"),
-    }
->>>>>>> 989e3a54
-
-    // 6. code generation
-    // let mut codegen = CodeGenerator::new(ckast, sink.clone(), LBType::Exec);
-    // let lb = tri!(codegen.produce(), sink);
-
-    // let mut file = File::create("test.lb").unwrap();
-    // lb.serialize(&mut file).unwrap();
-
-    // lb.dump();
-
-    // THE VM PARTS
-
-    // let mut blob = BcBlob::new();
-
-    // let a = blob.dpool.write_integer(10) as u32;
-    // blob.write_const(a);
-    // let b = blob.dpool.write_integer(4) as u32;
-    // dbg!(&blob.dpool);
-    // blob.write_const(b);
-
-    // blob.write_sub();
-
-    // blob.write_return();
-
-    // blob.disassemble("test blob");
-
-    // let mut vm = VM::new(blob);
-
-    // let res = vm.run();
-
-    // println!("RES = {}", res);
-
     if sink.is_empty() {
         StageResult::Good(())
     } else {
